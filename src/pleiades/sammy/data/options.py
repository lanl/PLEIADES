--- conflicted
+++ resolved
@@ -108,7 +108,6 @@
         """Plot the transmission data."""
         if self.data is not None:
             plt.figure(figsize=(10, 6))
-<<<<<<< HEAD
             
             # if plotting difference, create a subplot that shares the x-axis
             if show_diff:
@@ -130,27 +129,17 @@
             # if not plotting difference, plot the data normally
             else:  
                 plt.plot(self.data["Energy"], self.data["Experimental transmission (dimensionless)"], label="Experimental")
-                plt.plot(self.data["Energy"], self.data["Final theoretical transmission as evaluated by SAMMY (dimensionless)"], label="Final theoretical transmission")
+                plt.plot(
+                self.data["Energy"],
+                self.data["Final theoretical transmission as evaluated by SAMMY (dimensionless)"],
+                label="Final theoretical transmission",
+            )
                 plt.xlabel(f"Energy ({self.energy_units})")
                 plt.ylabel("Transmission (dimensionless)")
                 plt.title("Transmission Data")
                 plt.legend()
                 plt.grid()
                 plt.show()
-=======
-            plt.plot(self.data["Energy"], self.data["Experimental transmission (dimensionless)"], label="Experimental")
-            plt.plot(
-                self.data["Energy"],
-                self.data["Final theoretical transmission as evaluated by SAMMY (dimensionless)"],
-                label="Final theoretical transmission",
-            )
-            plt.xlabel(f"Energy ({self.energy_units})")
-            plt.ylabel("Transmission (dimensionless)")
-            plt.title("Transmission Data")
-            plt.legend()
-            plt.grid()
-            plt.show()
->>>>>>> 3e721bc8
         else:
             raise ValueError("No data loaded to plot.")
 
