# This module imports a results class from the pleiades.sammy.results module
# to create a new class called LptData. The LptData class is filled by reading
# a .LPT file.

<<<<<<< HEAD
import re

from pleiades.experimental.models import PhysicsParameters
from pleiades.nuclear.isotopes.models import IsotopeInfo, IsotopeMassData
from pleiades.nuclear.models import IsotopeParameters, nuclearParameters
from pleiades.sammy.results.models import FitResults, RunResults
from pleiades.utils.helper import VaryFlag
=======
from pleiades.experimental.models import PhysicsParameters
from pleiades.nuclear.models import IsotopeParameters, nuclearParameters
from pleiades.sammy.results.models import FitResults, RunResults
>>>>>>> 79d02b5a
from pleiades.utils.logger import loguru_logger

logger = loguru_logger.bind(name=__name__)


class LptManager:
    """
    A class to manage and extract results from SAMMY LPT files.

    Attributes:
        run_results (RunResults): A container for multiple fit results.
    """

    # List of delimiters to split the LPT file content
    lpt_delimiters = [
        "***** INITIAL VALUES FOR PARAMETERS",
        "***** INTERMEDIATE VALUES FOR RESONANCE PARAMETERS",
        "***** NEW VALUES FOR RESONANCE PARAMETERS",
    ]

    # If initialize with a filepath then start processing the file
    def __init__(self, file_path: str = None):
        if file_path:
            self.process_lpt_file(file_path)

    def extract_isotope_info(self, lines, nuclear_data):
        """Extract isotope info and update nuclear_data.isotopes."""
        isotope_block = False
        logger.debug("Extracting isotope information...")
        for idx, line in enumerate(lines):
            if line.strip().startswith("Isotopic abundance and mass for each nuclide"):
<<<<<<< HEAD
                isotope_block = True
                i = idx + 2  # skip header
                while i < len(lines):
                    line_content = lines[i].strip()
                    if not line_content or not re.match(r"^\d+", line_content):
                        break  # End of isotope block
                    # Match with optional parentheses for varied abundance
                    match = re.match(r"^\s*(\d+)\s+([-\d.Ee]+)(\s*\([^)]+\))?\s+([-\d.Ee]+)\s+(.+)$", line_content)

                    if match:
                        abundance_str = match.group(2)
                        abundance = float(abundance_str)
                        abundance_paren = match.group(3)
                        mass = float(match.group(4))
                        spin_groups = [int(s) for s in match.group(5).split()]

                        # Set vary_abundance flag
                        vary_abundance = VaryFlag.YES if abundance_paren else VaryFlag.NO

                        # Minial IsotopeMassData
                        mass_data_info = IsotopeMassData(atomic_mass=mass)

                        # Minimal IsotopeInfo
                        isotope_info = IsotopeInfo(atomic_number=int(round(mass)), mass_data=mass_data_info)

                        isotope = IsotopeParameters(
                            isotope_infomation=isotope_info,
                            abundance=abundance,
                            spin_groups=spin_groups,
                            vary_abundance=vary_abundance,
                        )

                        nuclear_data.isotopes.append(isotope)
=======
                i = idx + 2  # skip header lines
                while i < len(lines) and lines[i].strip():
                    tokens = lines[i].split()
                    if len(tokens) >= 5:
                        nuclide_number = int(tokens[0])
                        abundance = float(tokens[1].split("(")[0])
                        mass = float(tokens[2])
                        spin_groups = [int(s) for s in tokens[4:]]
                        isotope = IsotopeParameters(
                            nuclide_number=nuclide_number, abundance=abundance, mass=mass, spin_groups=spin_groups
                        )
                        print(isotope)
                        # nuclear_data.isotopes.append(isotope)
>>>>>>> 79d02b5a
                    i += 1

                break

<<<<<<< HEAD
    def extract_radius_info(self, lines, nuclear_data):
        """Extracts the radius information from the LPT file and updates the nuclear_data class."""
        logger.debug("Extracting radius information...")

        pass

=======
>>>>>>> 79d02b5a
    def extract_results_from_string(self, lpt_block_string: str) -> FitResults:
        fit_results = FitResults()
        temp_nuclear_data = nuclearParameters()
        temp_physics_data = PhysicsParameters()
        lines = lpt_block_string.splitlines()

        # Call each extraction function in the order you want
        self.extract_isotope_info(lines, temp_nuclear_data)
<<<<<<< HEAD
        self.extract_radius_info(lines, temp_nuclear_data)
=======
        # extract_radius_info(lines, temp_nuclear_data)
>>>>>>> 79d02b5a
        # Add more extraction calls as needed

        return fit_results

    def split_lpt_blocks(self, lpt_content: str):
        """
        Splits the LPT file content into blocks for each fit iteration.
        Returns a list of (block_type, block_text) tuples.
        """
        # Define the delimiters
        initial = "***** INITIAL VALUES FOR PARAMETERS"
        intermediate = "***** INTERMEDIATE VALUES FOR RESONANCE PARAMETERS"
        new = "***** NEW VALUES FOR RESONANCE PARAMETERS"

        # Find all delimiter positions
        import re

        pattern = f"({re.escape(initial)}|{re.escape(intermediate)}|{re.escape(new)})"
        matches = list(re.finditer(pattern, lpt_content))

        blocks = []
        for i, match in enumerate(matches):
            start = match.start()
            block_type = match.group(0)
            # Determine end of block
            if i + 1 < len(matches):
                end = matches[i + 1].start()
            else:
                end = len(lpt_content)
            block_text = lpt_content[start:end]
            blocks.append((block_type, block_text))
        return blocks

    def process_lpt_file(self, file_path: str) -> RunResults:
        """
<<<<<<< HEAD
        Process a SAMMY LPT file into blocks of iteration results and store them in a
=======
        Process a SAMMY LPT file into blocks of interation results and store them in a
>>>>>>> 79d02b5a
        RunResults object. This function reads the .LPT file, extracts the results of each
        fit iteration, stores them in a tempurary FitResults objects, and then appends them to a
        RunResults object which is returned.

        The RunResults object can be used to access the results of all iterations.


        Args:
            file_path (str): Path to the .LPT file.
        """

        # Initialize the RunResults object
        run_results = RunResults()

        try:
            with open(file_path, "r") as file:
                lpt_content = file.read()
                # Log that the file was read successfully
                logger.info(f"Successfully read the file: {file_path}")

        except FileNotFoundError:
            logger.error(f"File not found: {file_path}")
        except Exception as e:
            logger.error(f"An error occurred: {e}")

        # Split the content into blocks based on the delimiter

        blocks = self.split_lpt_blocks(lpt_content)
        logger.debug(f"Split LPT content into {len(blocks)} blocks.")

        for block_type, block_text in blocks:
            # Extract results from the block
            fit_results = self.extract_results_from_string(block_text)

            # Append the fit results to the RunResults object
            # run_results.add_fit_result(fit_results)

        return run_results<|MERGE_RESOLUTION|>--- conflicted
+++ resolved
@@ -2,7 +2,6 @@
 # to create a new class called LptData. The LptData class is filled by reading
 # a .LPT file.
 
-<<<<<<< HEAD
 import re
 
 from pleiades.experimental.models import PhysicsParameters
@@ -10,11 +9,6 @@
 from pleiades.nuclear.models import IsotopeParameters, nuclearParameters
 from pleiades.sammy.results.models import FitResults, RunResults
 from pleiades.utils.helper import VaryFlag
-=======
-from pleiades.experimental.models import PhysicsParameters
-from pleiades.nuclear.models import IsotopeParameters, nuclearParameters
-from pleiades.sammy.results.models import FitResults, RunResults
->>>>>>> 79d02b5a
 from pleiades.utils.logger import loguru_logger
 
 logger = loguru_logger.bind(name=__name__)
@@ -24,6 +18,7 @@
     """
     A class to manage and extract results from SAMMY LPT files.
 
+
     Attributes:
         run_results (RunResults): A container for multiple fit results.
     """
@@ -32,6 +27,7 @@
     lpt_delimiters = [
         "***** INITIAL VALUES FOR PARAMETERS",
         "***** INTERMEDIATE VALUES FOR RESONANCE PARAMETERS",
+        "***** NEW VALUES FOR RESONANCE PARAMETERS",
         "***** NEW VALUES FOR RESONANCE PARAMETERS",
     ]
 
@@ -46,7 +42,6 @@
         logger.debug("Extracting isotope information...")
         for idx, line in enumerate(lines):
             if line.strip().startswith("Isotopic abundance and mass for each nuclide"):
-<<<<<<< HEAD
                 isotope_block = True
                 i = idx + 2  # skip header
                 while i < len(lines):
@@ -80,34 +75,16 @@
                         )
 
                         nuclear_data.isotopes.append(isotope)
-=======
-                i = idx + 2  # skip header lines
-                while i < len(lines) and lines[i].strip():
-                    tokens = lines[i].split()
-                    if len(tokens) >= 5:
-                        nuclide_number = int(tokens[0])
-                        abundance = float(tokens[1].split("(")[0])
-                        mass = float(tokens[2])
-                        spin_groups = [int(s) for s in tokens[4:]]
-                        isotope = IsotopeParameters(
-                            nuclide_number=nuclide_number, abundance=abundance, mass=mass, spin_groups=spin_groups
-                        )
-                        print(isotope)
-                        # nuclear_data.isotopes.append(isotope)
->>>>>>> 79d02b5a
                     i += 1
 
                 break
 
-<<<<<<< HEAD
     def extract_radius_info(self, lines, nuclear_data):
         """Extracts the radius information from the LPT file and updates the nuclear_data class."""
         logger.debug("Extracting radius information...")
 
         pass
 
-=======
->>>>>>> 79d02b5a
     def extract_results_from_string(self, lpt_block_string: str) -> FitResults:
         fit_results = FitResults()
         temp_nuclear_data = nuclearParameters()
@@ -116,11 +93,7 @@
 
         # Call each extraction function in the order you want
         self.extract_isotope_info(lines, temp_nuclear_data)
-<<<<<<< HEAD
         self.extract_radius_info(lines, temp_nuclear_data)
-=======
-        # extract_radius_info(lines, temp_nuclear_data)
->>>>>>> 79d02b5a
         # Add more extraction calls as needed
 
         return fit_results
@@ -134,9 +107,6 @@
         initial = "***** INITIAL VALUES FOR PARAMETERS"
         intermediate = "***** INTERMEDIATE VALUES FOR RESONANCE PARAMETERS"
         new = "***** NEW VALUES FOR RESONANCE PARAMETERS"
-
-        # Find all delimiter positions
-        import re
 
         pattern = f"({re.escape(initial)}|{re.escape(intermediate)}|{re.escape(new)})"
         matches = list(re.finditer(pattern, lpt_content))
@@ -156,17 +126,12 @@
 
     def process_lpt_file(self, file_path: str) -> RunResults:
         """
-<<<<<<< HEAD
         Process a SAMMY LPT file into blocks of iteration results and store them in a
-=======
-        Process a SAMMY LPT file into blocks of interation results and store them in a
->>>>>>> 79d02b5a
         RunResults object. This function reads the .LPT file, extracts the results of each
         fit iteration, stores them in a tempurary FitResults objects, and then appends them to a
         RunResults object which is returned.
 
         The RunResults object can be used to access the results of all iterations.
-
 
         Args:
             file_path (str): Path to the .LPT file.
@@ -198,4 +163,6 @@
             # Append the fit results to the RunResults object
             # run_results.add_fit_result(fit_results)
 
+            # run_results.add_fit_result(fit_results)
+
         return run_results