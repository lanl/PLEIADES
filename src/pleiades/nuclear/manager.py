#!/usr/bin/env python
"""Manages access to nuclear data files packaged with PLEIADES."""

import functools
import io
import logging
import re
import zipfile
from importlib import resources
from pathlib import Path
from typing import Dict, List, Optional, Set

<<<<<<< HEAD
from pleiades.nuclear.models import IsotopeInfo, IsotopeMassData
=======
import requests

from pleiades.nuclear.models import DataCategory, IsotopeInfo, IsotopeMassData
>>>>>>> 09af53b4

logger = logging.getLogger(__name__)


class NuclearDataManager:
<<<<<<< HEAD
=======
    """
    Manages access to nuclear data files packaged with PLEIADES.

    This class provides a centralized interface for accessing nuclear data files
    that are distributed with the PLEIADES package. It handles path resolution,
    validates file existence, and caches results for improved performance.
    """

    # Mapping of categories to their valid file extensions
    _VALID_EXTENSIONS = {
        DataCategory.ISOTOPES: {".info", ".mas20", ".list"},
        DataCategory.RESONANCES: {".endf"},
        DataCategory.CROSS_SECTIONS: {".tot"},
    }

    def __init__(self):
        """Initialize the NuclearDataManager."""
        self._cached_files: Dict[DataCategory, Set[Path]] = {}
        self._initialize_cache()

    def _initialize_cache(self) -> None:
        """Initialize the cache of available files for each category."""
        for category in DataCategory:
            try:
                category_path = self._get_category_path(category)
                data_path = resources.files("pleiades.nuclear").joinpath(category_path)
                self._cached_files[category] = {
                    item.name for item in data_path.iterdir() if item.suffix in self._VALID_EXTENSIONS[category]
                }
            except Exception as e:
                logger.error(f"Failed to initialize cache for {category}: {str(e)}")
                self._cached_files[category] = set()

    @staticmethod
    def _get_category_path(category: DataCategory) -> str:
        """Get the filesystem path for a category."""
        return DataCategory.to_path(category)

    @functools.lru_cache(maxsize=128)
    def get_file_path(self, category: DataCategory, filename: str) -> Path:
        """
        Get the path to a specific data file.

        Args:
            category: The category of the data file
            filename: The name of the file to retrieve

        Returns:
            Path to the requested file

        Raises:
            FileNotFoundError: If the file doesn't exist
            ValueError: If the category is invalid or file extension is not allowed
        """
        if not isinstance(category, DataCategory):
            raise ValueError(f"Invalid category: {category}")

        file_path = Path(filename)
        if file_path.suffix not in self._VALID_EXTENSIONS[category]:
            raise ValueError(f"Invalid file extension for {category}. " f"Allowed extensions: {self._VALID_EXTENSIONS[category]}")

        try:
            data_path = resources.files(f"pleiades.nuclear.{self._get_category_path(category)}").joinpath(filename)
            if not data_path.exists():
                raise FileNotFoundError(f"File {filename} not found in {category}")
            return data_path
        except Exception as e:
            raise FileNotFoundError(f"Error accessing {filename} in {category}: {str(e)}")

    def list_files(self, category: Optional[DataCategory] = None) -> Dict[DataCategory, List[str]]:
        """
        List available data files.

        Args:
            category: Optional specific category to list files for

        Returns:
            Dictionary mapping categories to lists of available filenames

        Raises:
            ValueError: If specified category is invalid
        """
        if category is not None:
            if not isinstance(category, DataCategory):
                raise ValueError(f"Invalid category: {category}")
            return {category: sorted(self._cached_files[category])}

        return {cat: sorted(self._cached_files[cat]) for cat in DataCategory}

    def validate_file(self, category: DataCategory, filename: str) -> bool:
        """
        Validate that a file exists and has the correct extension.

        Args:
            category: The category of the file
            filename: The name of the file to validate

        Returns:
            True if the file is valid, False otherwise
        """
        try:
            path = Path(filename)
            return path.suffix in self._VALID_EXTENSIONS[category] and path in self._cached_files[category]
        except Exception:
            return False

    def get_isotope_info(self, isotope_str: str) -> Optional[IsotopeInfo]:
        """
        Extract isotope information from the isotopes.info file.

        Args:
            isotope_str: String representation of the isotope (e.g., "U-238")

        Returns:
            IsotopeInfo containing isotope details if found, None otherwise
        """

        # Create a IsotopeInfo instance from the isotope string
        isotope = IsotopeInfo.from_string(isotope_str)

        # get the mass of the isotope from the mass.mas20 file
        isotope.mass_data = self.check_and_get_mass_data(isotope.element, isotope.mass_number)

        # check if the isotope is a stable isotope with known abundance and spin
        self.check_and_set_abundance_and_spins(isotope)

        return isotope

    def check_and_get_mass_data(self, element: str, mass_number: int) -> Optional[IsotopeMassData]:
        """
        Extract mass data for an isotope from the mass.mas20 file.

        Args:
            element (str): Element symbol
            mass_number (int): Mass number

        Returns:
            IsotopeMassData containing atomic mass, mass uncertainty

        Raises:
            ValueError: If data cannot be parsed
        """
        try:
            with self.get_file_path(DataCategory.ISOTOPES, "mass.mas20").open() as f:
                # Skip header lines
                for _ in range(36):
                    next(f)

                for line in f:
                    if (element in line[:25]) and (str(mass_number) in line[:25]):
                        # Parse the line according to mass.mas20 format
                        atomic_mass_coarse = line[106:109].replace("*", "nan").replace("#", ".0")
                        atomic_mass_fine = line[110:124].replace("*", "nan").replace("#", ".0")

                        if "nan" not in [atomic_mass_coarse, atomic_mass_fine]:
                            atomic_mass = float(atomic_mass_coarse + atomic_mass_fine) / 1e6
                        else:
                            atomic_mass = float("nan")

                        return IsotopeMassData(
                            atomic_mass=atomic_mass,
                            mass_uncertainty=float(line[124:136].replace("*", "nan").replace("#", ".0")),
                            binding_energy=float(line[54:66].replace("*", "nan").replace("#", ".0")),
                            beta_decay_energy=float(line[81:93].replace("*", "nan").replace("#", ".0")),
                        )
            raise ValueError(f"Mass data for {element}-{mass_number} not found")
        except Exception as e:
            logger.error(f"Error reading mass data for {element}-{mass_number}: {str(e)}")
            raise

    def check_and_set_abundance_and_spins(self, isotope_info: IsotopeInfo) -> None:
        """
        Set the abundance and spin of an isotope from the isotopes.info file.

        Args:
            isotope_info: IsotopeInfo object to modify
        """
        element = isotope_info.element
        mass_number = isotope_info.mass_number

        # Check if isotope is a stable isotope with a known abundance and spin
        with self.get_file_path(DataCategory.ISOTOPES, "isotopes.info").open() as f:
            for line in f:
                line = line.strip()
                if line and line[0].isdigit():
                    data = line.split()

                    # if the isotope (Element-MassNum) is found in the isotopes.info file then set abundance and spin
                    if data[3] == element and int(data[1]) == mass_number:
                        isotope_info.atomic_number = int(data[0])
                        isotope_info.abundance = float(data[7])
                        isotope_info.spin = float(data[5])
                        return

    def get_mat_number(self, isotope: IsotopeInfo) -> Optional[int]:
        """
        Get ENDF MAT number for an isotope.

        Args:
            isotope: IsotopeInfo instance

        Returns:
            ENDF MAT number if found, None otherwise

        Raises:
            ValueError: If isotope format is invalid
        """
        try:
            with self.get_file_path(DataCategory.ISOTOPES, "neutrons.list").open() as f:
                # Line matching breakdown:
                # "496)  92-U -238 IAEA       EVAL-DEC14 IAEA Consortium                  9237"
                # When line matches pattern
                # We get groups:
                #   match.group(1) = "92"
                #   match.group(2) = "U"
                #   match.group(3) = "238"
                # Check if constructed string matches input:
                #   match.expand(r"\2-\3") = "U-238"
                # If match found, get MAT number:
                # Take last 5 characters of line "  9237" -> 9237
                pattern = r"\b\s*(\d+)\s*-\s*([A-Za-z]+)\s*-\s*(\d+)([A-Za-z]*)\b"

                for line in f:
                    match = re.search(pattern, line)
                    if match and match.expand(r"\2-\3") == str(isotope):
                        return int(line[-5:])
            return None
        except Exception as e:
            logger.error(f"Error getting MAT number for {isotope}: {str(e)}")
            raise
>>>>>>> 09af53b4

    def clear_cache(self) -> None:
        """Clear the file cache and force reinitialization."""
        self._cached_files.clear()
        self._initialize_cache()

    def download_endf_resonance_file(self, isotope: IsotopeInfo, library: str, output_dir: str = ".") -> Path:
        """
        Download and extract resonance parameter section from ENDF library ZIP.

        Args:
            isotope: IsotopeInfo instance with atomic_number, element, mass_number, material_number.
            library: ENDF library version string (e.g., "ENDF-B-VIII.1")
            output_dir: Directory to write the .par output file

        Returns:
            Path to the saved resonance parameter file
        """
        z = f"{isotope.atomic_number:03d}"
        element = isotope.element.capitalize()
        a = isotope.mass_number
        mat = isotope.material_number

        if mat is None:
            mat = self.get_mat_number(isotope)
            if mat is None:
                raise ValueError(f"Cannot determine MAT number for {isotope}")

        filename = f"n_{z}-{element}-{a}_{mat}.zip"
        url = f"https://www-nds.iaea.org/public/download-endf/{library}/n/{filename}"

        logger.info(f"Downloading ENDF data from {url}")
        response = requests.get(url)
        response.raise_for_status()

        output_name = f"{z}-{element}-{a}.{library.replace('ENDF-', '')}.par"
        output_path = Path(output_dir) / output_name

        with zipfile.ZipFile(io.BytesIO(response.content)) as zip_ref:
            for file in zip_ref.namelist():
                if file.endswith((".endf", ".txt", ".dat")):
                    with zip_ref.open(file) as f:
                        content = f.read().decode("utf-8")

                    # Extract only resonance-related lines
                    resonance_lines = [line for line in content.splitlines() if line[70:72].strip() in {"2", "32", "34"}]

                    output_path.write_text("\n".join(resonance_lines))
                    logger.info(f"Resonance parameters written to {output_path}")
                    return output_path

        raise FileNotFoundError("No suitable ENDF file found inside the ZIP.")<|MERGE_RESOLUTION|>--- conflicted
+++ resolved
@@ -10,20 +10,14 @@
 from pathlib import Path
 from typing import Dict, List, Optional, Set
 
-<<<<<<< HEAD
+import requests
+
 from pleiades.nuclear.models import IsotopeInfo, IsotopeMassData
-=======
-import requests
-
-from pleiades.nuclear.models import DataCategory, IsotopeInfo, IsotopeMassData
->>>>>>> 09af53b4
 
 logger = logging.getLogger(__name__)
 
 
 class NuclearDataManager:
-<<<<<<< HEAD
-=======
     """
     Manages access to nuclear data files packaged with PLEIADES.
 
@@ -140,18 +134,18 @@
         Returns:
             IsotopeInfo containing isotope details if found, None otherwise
         """
-
+        
         # Create a IsotopeInfo instance from the isotope string
         isotope = IsotopeInfo.from_string(isotope_str)
-
+        
         # get the mass of the isotope from the mass.mas20 file
         isotope.mass_data = self.check_and_get_mass_data(isotope.element, isotope.mass_number)
-
+        
         # check if the isotope is a stable isotope with known abundance and spin
         self.check_and_set_abundance_and_spins(isotope)
-
+        
         return isotope
-
+        
     def check_and_get_mass_data(self, element: str, mass_number: int) -> Optional[IsotopeMassData]:
         """
         Extract mass data for an isotope from the mass.mas20 file.
@@ -210,7 +204,7 @@
                 line = line.strip()
                 if line and line[0].isdigit():
                     data = line.split()
-
+                    
                     # if the isotope (Element-MassNum) is found in the isotopes.info file then set abundance and spin
                     if data[3] == element and int(data[1]) == mass_number:
                         isotope_info.atomic_number = int(data[0])
@@ -254,7 +248,6 @@
         except Exception as e:
             logger.error(f"Error getting MAT number for {isotope}: {str(e)}")
             raise
->>>>>>> 09af53b4
 
     def clear_cache(self) -> None:
         """Clear the file cache and force reinitialization."""
