{
 "cells": [
  {
   "cell_type": "markdown",
   "id": "b2b3b211",
   "metadata": {},
   "source": [
    "# PLEIADES Tutorial - SAMMY Exercise EX012: Treating Multiple Nuclides in a Sample"
   ]
  },
  {
   "cell_type": "markdown",
   "id": "d8a13c31",
   "metadata": {},
   "source": [
    "## Overview\n",
    "\n",
    "This notebook provides a comprehensive guide to SAMMY Exercise EX012 from the PLEIADES examples.\n",
    "The exercise demonstrates how to handle samples containing multiple nuclides, a scenario frequently encountered in real-world experiments.\n",
    "By leveraging PLEIADES, users will learn to configure, execute, and analyze SAMMY runs for such complex cases.\n",
    "\n",
    "### Objectives\n",
    "\n",
    "- Understand how to use PLEIADES to manage SAMMY runs for samples with multiple nuclides.\n",
    "- Learn to define spin groups, resonance parameters, and nuclide abundances.\n",
    "- Explore the impact of individual isotopes or spin groups on the overall sample.\n",
    "- Refine resonance parameters and nuclide abundances to improve the fit to experimental data.\n",
    "\n",
    "### Key Details\n",
    "\n",
    "1. **Using PLEIADES**:\n",
    "    - This notebook demonstrates the step-by-step process of setting up and executing SAMMY runs using PLEIADES.\n",
    "    - It includes configuring the environment, setting up necessary files, running SAMMY, and analyzing the results.\n",
    "\n",
    "2. **Handling Multiple Nuclides**:\n",
    "    - The exercise focuses on treating samples with multiple isotopes or contaminants.\n",
    "    - Users will learn to exclude specific spin groups and analyze their contributions to the overall sample.\n",
    "\n",
    "3. **Practical Insights**:\n",
    "    - Gain insights into how resonance parameters and spin groups influence experimental results.\n",
    "    - Experiment with different configurations to understand the behavior of the sample.\n",
    "\n",
    "### Instructions\n",
    "\n",
    "Follow the steps in this notebook to configure the SAMMY environment, setup the required files, and execute the SAMMY runs.\n",
    "Analyze the results to refine nuclide abundances and resonance parameters.\n",
    "Experiment with excluding specific spin groups to observe their individual contributions and deepen your understanding of treating multiple nuclides in a sample."
   ]
  },
  {
   "cell_type": "markdown",
   "id": "7f6b5911",
   "metadata": {},
   "source": [
    "## Step 0: First pass\n",
    "\n",
    "We will create a workspace directory for the exercise and set up the necessary files."
   ]
  },
  {
   "cell_type": "code",
   "execution_count": 1,
   "id": "c6497eab",
   "metadata": {},
   "outputs": [],
   "source": [
    "from pathlib import Path\n",
    "\n",
    "# Get current working directory (notebook location)\n",
    "current_dir = Path.cwd()\n",
    "\n",
    "# Create a dedicated sammy_workspaces folder for all runs\n",
    "sammy_base_dir = current_dir / \"workspaces\"\n",
    "sammy_base_dir.mkdir(exist_ok=True)\n",
    "# Create a timestamped working directory within our persistent folder\n",
    "base_dir_name = \"Si_Transmission\"\n",
    "working_dir = sammy_base_dir / base_dir_name\n",
    "output_dir = working_dir / \"results\"\n",
    "\n",
    "# Create the directories if they do not exist\n",
    "working_dir.mkdir(parents=True, exist_ok=True)\n",
    "output_dir.mkdir(parents=True, exist_ok=True)"
   ]
  },
  {
   "cell_type": "markdown",
   "id": "319250da",
   "metadata": {},
   "source": [
    "We will be using the `ex012` example files for this tutorial, so let's specify the path to the source file directory"
   ]
  },
  {
   "cell_type": "code",
   "execution_count": 2,
   "id": "56d46619",
   "metadata": {},
   "outputs": [
    {
     "name": "stdout",
     "output_type": "stream",
     "text": [
      "Source directory tree:\n",
      "├── ex012a\n",
      "├── ex012a.dat\n",
      "├── ex012a.inp\n",
      "├── ex012a.par\n",
      "└── README.FIRST\n"
     ]
    }
   ],
   "source": [
    "source_dir = current_dir / \"../samexm/ex012/\"\n",
    "\n",
    "# let's list the tree of the source directory\n",
    "def list_tree(startpath: Path, prefix: str = \"\"):\n",
    "    \"\"\"Recursively print a tree structure of the directory like `tree` command.\"\"\"\n",
    "    entries = sorted(startpath.iterdir(), key=lambda x: (not x.is_dir(), x.name.lower()))\n",
    "    entries_count = len(entries)\n",
    "\n",
    "    for index, path in enumerate(entries):\n",
    "        connector = \"└── \" if index == entries_count - 1 else \"├── \"\n",
    "        print(prefix + connector + path.name)\n",
    "\n",
    "        if path.is_dir():\n",
    "            extension = \"    \" if index == entries_count - 1 else \"│   \"\n",
    "            list_tree(path, prefix + extension)\n",
    "\n",
    "print(\"Source directory tree:\")\n",
    "list_tree(source_dir)"
   ]
  },
  {
   "cell_type": "markdown",
   "id": "4759de7f",
   "metadata": {},
   "source": [
    "Now that we verify the files needed for the exercise are in place, we can proceed to setup a runner with `pleiades`."
   ]
  },
  {
   "cell_type": "code",
   "execution_count": 3,
   "id": "f81a7cdd",
   "metadata": {},
   "outputs": [
    {
     "name": "stderr",
     "output_type": "stream",
     "text": [
      "\u001b[32m2025-05-05 15:43:28\u001b[0m | \u001b[34m\u001b[1mDEBUG   \u001b[0m | \u001b[36mpleiades.sammy.factory\u001b[0m:\u001b[36mlist_available_backends\u001b[0m:\u001b[36m76\u001b[0m - \u001b[34m\u001b[1mLocal SAMMY found at: /Users/8cz/code.ornl.gov/SAMMY/build/bin/sammy\u001b[0m\n",
      "\u001b[32m2025-05-05 15:43:29\u001b[0m | \u001b[34m\u001b[1mDEBUG   \u001b[0m | \u001b[36mpleiades.sammy.factory\u001b[0m:\u001b[36mlist_available_backends\u001b[0m:\u001b[36m90\u001b[0m - \u001b[34m\u001b[1mDocker backend available\u001b[0m\n",
      "\u001b[32m2025-05-05 15:43:29\u001b[0m | \u001b[34m\u001b[1mDEBUG   \u001b[0m | \u001b[36mpleiades.sammy.factory\u001b[0m:\u001b[36mlist_available_backends\u001b[0m:\u001b[36m100\u001b[0m - \u001b[34m\u001b[1mNOVA credentials found\u001b[0m\n"
     ]
    },
    {
     "data": {
      "text/plain": [
       "<pleiades.sammy.backends.local.LocalSammyRunner at 0x110629d10>"
      ]
     },
     "execution_count": 3,
     "metadata": {},
     "output_type": "execute_result"
    }
   ],
   "source": [
    "from pleiades.sammy.factory import SammyFactory\n",
    "\n",
    "runner = SammyFactory.create_runner(\n",
    "    backend_type=\"local\",\n",
    "    working_dir=working_dir,\n",
    "    output_dir=output_dir,\n",
    ")\n",
    "\n",
    "runner"
   ]
  },
  {
   "cell_type": "markdown",
   "id": "5e2ef70b",
   "metadata": {},
   "source": [
    "Here we are using the local runner for the exercise, but you should be able to adapt this to use other runners as needed.\n",
    "\n",
    "The next step is to tell `pleiades` where the start input files are:\n",
    "\n",
    "- **Input File**: `ex012a.inp` - Defines spin groups for different isotopes.\n",
    "- **Parameter File**: `ex012a.par` - Contains resonance data grouped by nuclide.\n",
    "- **Data File**: `ex012a.dat` - Provides \"real data\" for transmission through natural silicon.\n",
    "\n",
    "These files are essential for running the SAMMY exercise and analyzing the results."
   ]
  },
  {
   "cell_type": "code",
   "execution_count": 4,
   "id": "7206df5f",
   "metadata": {},
   "outputs": [],
   "source": [
    "from pleiades.sammy.interface import SammyFiles\n",
    "\n",
    "files_step_0 = SammyFiles(\n",
    "    input_file=source_dir / \"ex012a.inp\",\n",
    "    parameter_file=source_dir / \"ex012a.par\",\n",
    "    data_file=source_dir / \"ex012a.dat\",\n",
    ")"
   ]
  },
  {
   "cell_type": "markdown",
   "id": "d97b1acc",
   "metadata": {},
   "source": [
    "Now let's pass the file to the runner to verify and setup."
   ]
  },
  {
   "cell_type": "code",
   "execution_count": 5,
   "id": "1efb7cd8",
   "metadata": {},
   "outputs": [
    {
     "name": "stderr",
     "output_type": "stream",
     "text": [
      "\u001b[32m2025-05-05 15:47:46\u001b[0m | \u001b[34m\u001b[1mDEBUG   \u001b[0m | \u001b[36mpleiades.sammy.backends.local\u001b[0m:\u001b[36mprepare_environment\u001b[0m:\u001b[36m44\u001b[0m - \u001b[34m\u001b[1mValidating input files\u001b[0m\n",
      "\u001b[32m2025-05-05 15:47:46\u001b[0m | \u001b[34m\u001b[1mDEBUG   \u001b[0m | \u001b[36mpleiades.sammy.backends.local\u001b[0m:\u001b[36mprepare_environment\u001b[0m:\u001b[36m48\u001b[0m - \u001b[34m\u001b[1mMoving files to working directory\u001b[0m\n",
      "\u001b[32m2025-05-05 15:47:46\u001b[0m | \u001b[34m\u001b[1mDEBUG   \u001b[0m | \u001b[36mpleiades.sammy.interface\u001b[0m:\u001b[36mmove_to_working_dir\u001b[0m:\u001b[36m84\u001b[0m - \u001b[34m\u001b[1mMoving files to working directory: /Users/8cz/github.com/PLEIADES/examples/Notebooks/workspaces/Si_Transmission\u001b[0m\n",
      "\u001b[32m2025-05-05 15:47:46\u001b[0m | \u001b[34m\u001b[1mDEBUG   \u001b[0m | \u001b[36mpleiades.sammy.interface\u001b[0m:\u001b[36mmove_to_working_dir\u001b[0m:\u001b[36m100\u001b[0m - \u001b[34m\u001b[1mCopying input file: /Users/8cz/github.com/PLEIADES/examples/Notebooks/../samexm/ex012/ex012a.inp -> /Users/8cz/github.com/PLEIADES/examples/Notebooks/workspaces/Si_Transmission/ex012a.inp\u001b[0m\n",
      "\u001b[32m2025-05-05 15:47:46\u001b[0m | \u001b[34m\u001b[1mDEBUG   \u001b[0m | \u001b[36mpleiades.sammy.interface\u001b[0m:\u001b[36mmove_to_working_dir\u001b[0m:\u001b[36m109\u001b[0m - \u001b[34m\u001b[1mCopying parameter file: /Users/8cz/github.com/PLEIADES/examples/Notebooks/../samexm/ex012/ex012a.par -> /Users/8cz/github.com/PLEIADES/examples/Notebooks/workspaces/Si_Transmission/ex012a.par\u001b[0m\n",
      "\u001b[32m2025-05-05 15:47:46\u001b[0m | \u001b[34m\u001b[1mDEBUG   \u001b[0m | \u001b[36mpleiades.sammy.interface\u001b[0m:\u001b[36mmove_to_working_dir\u001b[0m:\u001b[36m118\u001b[0m - \u001b[34m\u001b[1mCreating symlink for data file: /Users/8cz/github.com/PLEIADES/examples/Notebooks/../samexm/ex012/ex012a.dat -> /Users/8cz/github.com/PLEIADES/examples/Notebooks/workspaces/Si_Transmission/ex012a.dat\u001b[0m\n",
      "\u001b[32m2025-05-05 15:47:46\u001b[0m | \u001b[34m\u001b[1mDEBUG   \u001b[0m | \u001b[36mpleiades.sammy.backends.local\u001b[0m:\u001b[36mprepare_environment\u001b[0m:\u001b[36m52\u001b[0m - \u001b[34m\u001b[1mEnvironment preparation complete\u001b[0m\n"
     ]
    }
   ],
   "source": [
    "runner.prepare_environment(files=files_step_0)"
   ]
  },
  {
   "cell_type": "code",
   "execution_count": 7,
   "id": "8b399c3e",
   "metadata": {},
   "outputs": [
    {
     "name": "stdout",
     "output_type": "stream",
     "text": [
      "Runner configuration:\n",
      "Working directory: /Users/8cz/github.com/PLEIADES/examples/Notebooks/workspaces/Si_Transmission\n",
      "Output directory: /Users/8cz/github.com/PLEIADES/examples/Notebooks/workspaces/Si_Transmission/results\n",
      "SAMMY executable: /Users/8cz/code.ornl.gov/SAMMY/build/bin/sammy\n"
     ]
    }
   ],
   "source": [
    "# Print the configuration to verify\n",
    "print(\"Runner configuration:\")\n",
    "print(f\"Working directory: {runner.config.working_dir}\")\n",
    "print(f\"Output directory: {runner.config.output_dir}\")\n",
    "print(f\"SAMMY executable: {runner.config.sammy_executable}\")"
   ]
  },
  {
   "cell_type": "markdown",
   "id": "a7d5162d",
   "metadata": {},
   "source": [
    "The runner is configured and files are in place, time to run the first pass."
   ]
  },
  {
   "cell_type": "code",
   "execution_count": 8,
   "id": "57f9904f",
   "metadata": {},
   "outputs": [
    {
     "name": "stderr",
     "output_type": "stream",
     "text": [
      "\u001b[32m2025-05-05 15:50:27\u001b[0m | \u001b[1mINFO    \u001b[0m | \u001b[36mpleiades.sammy.backends.local\u001b[0m:\u001b[36mexecute_sammy\u001b[0m:\u001b[36m62\u001b[0m - \u001b[1mStarting SAMMY execution cce580ed-cc68-46ef-af65-69050331f116\u001b[0m\n",
      "\u001b[32m2025-05-05 15:50:27\u001b[0m | \u001b[34m\u001b[1mDEBUG   \u001b[0m | \u001b[36mpleiades.sammy.backends.local\u001b[0m:\u001b[36mexecute_sammy\u001b[0m:\u001b[36m63\u001b[0m - \u001b[34m\u001b[1mWorking directory: /Users/8cz/github.com/PLEIADES/examples/Notebooks/workspaces/Si_Transmission\u001b[0m\n",
      "\u001b[32m2025-05-05 15:50:30\u001b[0m | \u001b[1mINFO    \u001b[0m | \u001b[36mpleiades.sammy.backends.local\u001b[0m:\u001b[36mexecute_sammy\u001b[0m:\u001b[36m93\u001b[0m - \u001b[1mSAMMY execution completed successfully for cce580ed-cc68-46ef-af65-69050331f116\u001b[0m\n"
     ]
    }
   ],
   "source": [
    "result = runner.execute_sammy(files_step_0)"
   ]
  },
  {
   "cell_type": "markdown",
   "id": "7bb25a8b",
   "metadata": {},
   "source": [
    "Now let's examine the results of the first pass, and move files to the appropriate location."
   ]
  },
  {
   "cell_type": "code",
   "execution_count": 9,
   "id": "59c591d8",
   "metadata": {},
   "outputs": [
    {
     "name": "stderr",
     "output_type": "stream",
     "text": [
      "\u001b[32m2025-05-05 15:51:44\u001b[0m | \u001b[1mINFO    \u001b[0m | \u001b[36mpleiades.sammy.interface\u001b[0m:\u001b[36mcollect_outputs\u001b[0m:\u001b[36m306\u001b[0m - \u001b[1mCollecting outputs for execution cce580ed-cc68-46ef-af65-69050331f116\u001b[0m\n",
      "\u001b[32m2025-05-05 15:51:44\u001b[0m | \u001b[34m\u001b[1mDEBUG   \u001b[0m | \u001b[36mpleiades.sammy.interface\u001b[0m:\u001b[36mcollect_outputs\u001b[0m:\u001b[36m317\u001b[0m - \u001b[34m\u001b[1mFound known output file: SAMMY.LST\u001b[0m\n",
      "\u001b[32m2025-05-05 15:51:44\u001b[0m | \u001b[34m\u001b[1mDEBUG   \u001b[0m | \u001b[36mpleiades.sammy.interface\u001b[0m:\u001b[36mcollect_outputs\u001b[0m:\u001b[36m317\u001b[0m - \u001b[34m\u001b[1mFound known output file: SAMMY.LPT\u001b[0m\n",
      "\u001b[32m2025-05-05 15:51:44\u001b[0m | \u001b[34m\u001b[1mDEBUG   \u001b[0m | \u001b[36mpleiades.sammy.interface\u001b[0m:\u001b[36mcollect_outputs\u001b[0m:\u001b[36m317\u001b[0m - \u001b[34m\u001b[1mFound known output file: SAMMY.IO\u001b[0m\n",
      "\u001b[32m2025-05-05 15:51:44\u001b[0m | \u001b[34m\u001b[1mDEBUG   \u001b[0m | \u001b[36mpleiades.sammy.interface\u001b[0m:\u001b[36mcollect_outputs\u001b[0m:\u001b[36m323\u001b[0m - \u001b[34m\u001b[1mFound additional output file: SAM41.DAT\u001b[0m\n",
      "\u001b[32m2025-05-05 15:51:44\u001b[0m | \u001b[34m\u001b[1mDEBUG   \u001b[0m | \u001b[36mpleiades.sammy.interface\u001b[0m:\u001b[36mcollect_outputs\u001b[0m:\u001b[36m323\u001b[0m - \u001b[34m\u001b[1mFound additional output file: SAM46.DAT\u001b[0m\n",
      "\u001b[32m2025-05-05 15:51:44\u001b[0m | \u001b[34m\u001b[1mDEBUG   \u001b[0m | \u001b[36mpleiades.sammy.interface\u001b[0m:\u001b[36mcollect_outputs\u001b[0m:\u001b[36m323\u001b[0m - \u001b[34m\u001b[1mFound additional output file: SAMMY.ODF\u001b[0m\n",
      "\u001b[32m2025-05-05 15:51:44\u001b[0m | \u001b[34m\u001b[1mDEBUG   \u001b[0m | \u001b[36mpleiades.sammy.interface\u001b[0m:\u001b[36mcollect_outputs\u001b[0m:\u001b[36m323\u001b[0m - \u001b[34m\u001b[1mFound additional output file: SAMMY.PAR\u001b[0m\n",
      "\u001b[32m2025-05-05 15:51:44\u001b[0m | \u001b[34m\u001b[1mDEBUG   \u001b[0m | \u001b[36mpleiades.sammy.interface\u001b[0m:\u001b[36mcollect_outputs\u001b[0m:\u001b[36m323\u001b[0m - \u001b[34m\u001b[1mFound additional output file: SAMMY.COV\u001b[0m\n",
      "\u001b[32m2025-05-05 15:51:44\u001b[0m | \u001b[34m\u001b[1mDEBUG   \u001b[0m | \u001b[36mpleiades.sammy.interface\u001b[0m:\u001b[36mcollect_outputs\u001b[0m:\u001b[36m323\u001b[0m - \u001b[34m\u001b[1mFound additional output file: SAMMY.RED\u001b[0m\n",
      "\u001b[32m2025-05-05 15:51:44\u001b[0m | \u001b[34m\u001b[1mDEBUG   \u001b[0m | \u001b[36mpleiades.sammy.interface\u001b[0m:\u001b[36mcollect_outputs\u001b[0m:\u001b[36m323\u001b[0m - \u001b[34m\u001b[1mFound additional output file: SAMMY.PLT\u001b[0m\n",
      "\u001b[32m2025-05-05 15:51:44\u001b[0m | \u001b[34m\u001b[1mDEBUG   \u001b[0m | \u001b[36mpleiades.sammy.interface\u001b[0m:\u001b[36mcollect_outputs\u001b[0m:\u001b[36m340\u001b[0m - \u001b[34m\u001b[1mMoved /Users/8cz/github.com/PLEIADES/examples/Notebooks/workspaces/Si_Transmission/SAMMY.RED to /Users/8cz/github.com/PLEIADES/examples/Notebooks/workspaces/Si_Transmission/results/SAMMY.RED\u001b[0m\n",
      "\u001b[32m2025-05-05 15:51:44\u001b[0m | \u001b[34m\u001b[1mDEBUG   \u001b[0m | \u001b[36mpleiades.sammy.interface\u001b[0m:\u001b[36mcollect_outputs\u001b[0m:\u001b[36m340\u001b[0m - \u001b[34m\u001b[1mMoved /Users/8cz/github.com/PLEIADES/examples/Notebooks/workspaces/Si_Transmission/SAMMY.LST to /Users/8cz/github.com/PLEIADES/examples/Notebooks/workspaces/Si_Transmission/results/SAMMY.LST\u001b[0m\n",
      "\u001b[32m2025-05-05 15:51:44\u001b[0m | \u001b[34m\u001b[1mDEBUG   \u001b[0m | \u001b[36mpleiades.sammy.interface\u001b[0m:\u001b[36mcollect_outputs\u001b[0m:\u001b[36m340\u001b[0m - \u001b[34m\u001b[1mMoved /Users/8cz/github.com/PLEIADES/examples/Notebooks/workspaces/Si_Transmission/SAM41.DAT to /Users/8cz/github.com/PLEIADES/examples/Notebooks/workspaces/Si_Transmission/results/SAM41.DAT\u001b[0m\n",
      "\u001b[32m2025-05-05 15:51:44\u001b[0m | \u001b[34m\u001b[1mDEBUG   \u001b[0m | \u001b[36mpleiades.sammy.interface\u001b[0m:\u001b[36mcollect_outputs\u001b[0m:\u001b[36m340\u001b[0m - \u001b[34m\u001b[1mMoved /Users/8cz/github.com/PLEIADES/examples/Notebooks/workspaces/Si_Transmission/SAMMY.PAR to /Users/8cz/github.com/PLEIADES/examples/Notebooks/workspaces/Si_Transmission/results/SAMMY.PAR\u001b[0m\n",
      "\u001b[32m2025-05-05 15:51:44\u001b[0m | \u001b[34m\u001b[1mDEBUG   \u001b[0m | \u001b[36mpleiades.sammy.interface\u001b[0m:\u001b[36mcollect_outputs\u001b[0m:\u001b[36m340\u001b[0m - \u001b[34m\u001b[1mMoved /Users/8cz/github.com/PLEIADES/examples/Notebooks/workspaces/Si_Transmission/SAMMY.COV to /Users/8cz/github.com/PLEIADES/examples/Notebooks/workspaces/Si_Transmission/results/SAMMY.COV\u001b[0m\n",
      "\u001b[32m2025-05-05 15:51:44\u001b[0m | \u001b[34m\u001b[1mDEBUG   \u001b[0m | \u001b[36mpleiades.sammy.interface\u001b[0m:\u001b[36mcollect_outputs\u001b[0m:\u001b[36m340\u001b[0m - \u001b[34m\u001b[1mMoved /Users/8cz/github.com/PLEIADES/examples/Notebooks/workspaces/Si_Transmission/SAMMY.ODF to /Users/8cz/github.com/PLEIADES/examples/Notebooks/workspaces/Si_Transmission/results/SAMMY.ODF\u001b[0m\n",
      "\u001b[32m2025-05-05 15:51:44\u001b[0m | \u001b[34m\u001b[1mDEBUG   \u001b[0m | \u001b[36mpleiades.sammy.interface\u001b[0m:\u001b[36mcollect_outputs\u001b[0m:\u001b[36m340\u001b[0m - \u001b[34m\u001b[1mMoved /Users/8cz/github.com/PLEIADES/examples/Notebooks/workspaces/Si_Transmission/SAMMY.PLT to /Users/8cz/github.com/PLEIADES/examples/Notebooks/workspaces/Si_Transmission/results/SAMMY.PLT\u001b[0m\n",
      "\u001b[32m2025-05-05 15:51:44\u001b[0m | \u001b[34m\u001b[1mDEBUG   \u001b[0m | \u001b[36mpleiades.sammy.interface\u001b[0m:\u001b[36mcollect_outputs\u001b[0m:\u001b[36m340\u001b[0m - \u001b[34m\u001b[1mMoved /Users/8cz/github.com/PLEIADES/examples/Notebooks/workspaces/Si_Transmission/SAMMY.IO to /Users/8cz/github.com/PLEIADES/examples/Notebooks/workspaces/Si_Transmission/results/SAMMY.IO\u001b[0m\n",
      "\u001b[32m2025-05-05 15:51:44\u001b[0m | \u001b[34m\u001b[1mDEBUG   \u001b[0m | \u001b[36mpleiades.sammy.interface\u001b[0m:\u001b[36mcollect_outputs\u001b[0m:\u001b[36m340\u001b[0m - \u001b[34m\u001b[1mMoved /Users/8cz/github.com/PLEIADES/examples/Notebooks/workspaces/Si_Transmission/SAMMY.LPT to /Users/8cz/github.com/PLEIADES/examples/Notebooks/workspaces/Si_Transmission/results/SAMMY.LPT\u001b[0m\n",
      "\u001b[32m2025-05-05 15:51:44\u001b[0m | \u001b[34m\u001b[1mDEBUG   \u001b[0m | \u001b[36mpleiades.sammy.interface\u001b[0m:\u001b[36mcollect_outputs\u001b[0m:\u001b[36m340\u001b[0m - \u001b[34m\u001b[1mMoved /Users/8cz/github.com/PLEIADES/examples/Notebooks/workspaces/Si_Transmission/SAM46.DAT to /Users/8cz/github.com/PLEIADES/examples/Notebooks/workspaces/Si_Transmission/results/SAM46.DAT\u001b[0m\n",
      "\u001b[32m2025-05-05 15:51:44\u001b[0m | \u001b[1mINFO    \u001b[0m | \u001b[36mpleiades.sammy.interface\u001b[0m:\u001b[36mcollect_outputs\u001b[0m:\u001b[36m345\u001b[0m - \u001b[1mSuccessfully collected 10 output files in 0.02 seconds\u001b[0m\n"
     ]
    },
    {
     "name": "stdout",
     "output_type": "stream",
     "text": [
      "SAMMY execution successful (runtime: 2.12s)\n"
     ]
    }
   ],
   "source": [
    "# Process results\n",
    "if result.success:\n",
    "    print(f\"SAMMY execution successful (runtime: {result.runtime_seconds:.2f}s)\")\n",
    "    runner.collect_outputs(result)\n",
    "\n",
    "else:\n",
    "    print(\"SAMMY execution failed:\")\n",
    "    print(result.error_message)\n",
    "    print(\"\\nConsole output:\")\n",
    "    print(result.console_output)"
   ]
  },
  {
   "cell_type": "code",
   "execution_count": 10,
   "id": "cce77c11",
   "metadata": {},
   "outputs": [
    {
     "name": "stdout",
     "output_type": "stream",
     "text": [
      "├── results\n",
      "│   ├── SAM41.DAT\n",
      "│   ├── SAM46.DAT\n",
      "│   ├── SAMMY.COV\n",
      "│   ├── SAMMY.IO\n",
      "│   ├── SAMMY.LPT\n",
      "│   ├── SAMMY.LST\n",
      "│   ├── SAMMY.ODF\n",
      "│   ├── SAMMY.PAR\n",
      "│   ├── SAMMY.PLT\n",
      "│   └── SAMMY.RED\n",
      "├── ex012a.dat\n",
      "├── ex012a.inp\n",
      "└── ex012a.par\n"
     ]
    }
   ],
   "source": [
    "list_tree(working_dir)"
   ]
  },
  {
   "cell_type": "markdown",
   "id": "ff09f285",
   "metadata": {},
   "source": [
    "### Load the run results of the fit. \n",
    "\n",
    "The results of the SAMMY fit will always be written out to a `SAMMY.LST` and a `SAMMY.LPT` file. These files were collected and moved to the `output_dir` when `collect_outputs()` was called. \n",
    "\n",
    "Here we utilize a `ResultsManager` class to load all of the relevant results from the run into a `RunResults` class. The `ResultsManager` will then call a `LptManager` and a `LstManager` to readin the result data and process it into the `RunResults` class\n",
    "\n",
    "When a `ResultsManager` is initialized, you can either pass it the paths of the `SAMMY.LST` and `SAMMY.LPT` files\n",
    "```\n",
    "results_manager = ResultsManager(lpt_file_path=lpt_file_path, lst_file_path=lst_file_path)\n",
    "```\n",
    "\n",
    "Or if a ResultsManager already exists, then a `SAMMY.LST` and `SAMMY.LPT` file can be process with the utilizing process functions within `LptManager` and `LstManager`"
   ]
  },
  {
   "cell_type": "code",
   "execution_count": null,
   "id": "4a7bd219",
   "metadata": {},
   "outputs": [],
   "source": [
    "from pleiades.sammy.results.manager import ResultsManager\n",
    "\n",
    "# Define the paths to the LPT and LST files\n",
    "lpt_file_path = output_dir / \"SAMMY.LPT\"\n",
    "lst_file_path = output_dir / \"SAMMY.LST\"\n",
    "\n",
    "results_manager = ResultsManager(lpt_file_path=lpt_file_path, lst_file_path=lst_file_path)"
   ]
  },
  {
   "cell_type": "markdown",
   "id": "79322b0b",
   "metadata": {},
   "source": [
    "### Print some of the Results\n",
    "\n",
    "Here we can explore the `RunResults` class which aggregates multiple fit results and provides access to the data loaded from the `SAMMY.LST` file.\n",
    "\n",
    "The following attributes of `RunResults` can be explored:\n",
    "- **`fit_results`**: A list of `FitResults` objects containing the results of individual fits.\n",
    "- **`data`**: A `sammyData` object containing the LST data loaded from the SAMMY `.LST` file.\n"
   ]
  },
  {
   "cell_type": "code",
   "execution_count": null,
   "id": "e306cb31",
   "metadata": {},
   "outputs": [],
   "source": [
    "# Print the number of fits\n",
    "results_manager.print_number_of_fit_results()\n",
    "\n",
    "# Print the final fit results\n",
    "results_manager.print_fit_result(-1)"
   ]
  },
  {
<<<<<<< HEAD
   "cell_type": "markdown",
   "id": "6bdb2a1c",
   "metadata": {},
   "source": [
    "### Plot Results\n",
    "\n",
    "In this section, we visualize the results of the SAMMY fit by plotting the experimental and theoretical cross sections as a function of energy. Additionally, we compute and plot the residuals (difference between experimental and theoretical cross sections) to assess the quality of the fit.\n",
    "\n",
    "The main plot displays:\n",
    "- Experimental cross section (data points).\n",
    "- Final theoretical cross section (continuous line).\n",
    "\n",
    "The residuals plot shows:\n",
    "- The difference between experimental and theoretical cross sections.\n",
    "- A horizontal line at zero to indicate perfect agreement.\n",
    "\n",
    "These visualizations help evaluate the accuracy of the SAMMY fit and identify any discrepancies between the experimental data and the theoretical model."
   ]
  },
  {
   "cell_type": "code",
   "execution_count": null,
   "id": "ade59904",
   "metadata": {},
   "outputs": [],
   "source": [
    "# Plot the transmission data loaded from the LST file\n",
    "results_manager.plot_transmission(show_diff=True)"
   ]
=======
   "cell_type": "code",
   "execution_count": null,
   "id": "50bdd7a8",
   "metadata": {},
   "outputs": [],
   "source": []
>>>>>>> 2b8c2ec8
  }
 ],
 "metadata": {
  "kernelspec": {
   "display_name": "default",
   "language": "python",
   "name": "python3"
  },
  "language_info": {
   "codemirror_mode": {
    "name": "ipython",
    "version": 3
   },
   "file_extension": ".py",
   "mimetype": "text/x-python",
   "name": "python",
   "nbconvert_exporter": "python",
   "pygments_lexer": "ipython3",
   "version": "3.11.12"
  }
 },
 "nbformat": 4,
 "nbformat_minor": 5
}<|MERGE_RESOLUTION|>--- conflicted
+++ resolved
@@ -451,7 +451,6 @@
    ]
   },
   {
-<<<<<<< HEAD
    "cell_type": "markdown",
    "id": "6bdb2a1c",
    "metadata": {},
@@ -481,14 +480,6 @@
     "# Plot the transmission data loaded from the LST file\n",
     "results_manager.plot_transmission(show_diff=True)"
    ]
-=======
-   "cell_type": "code",
-   "execution_count": null,
-   "id": "50bdd7a8",
-   "metadata": {},
-   "outputs": [],
-   "source": []
->>>>>>> 2b8c2ec8
   }
  ],
  "metadata": {
