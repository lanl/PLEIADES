#!/usr/bin/env python
"""Unit tests for the NuclearDataManager class."""

# tests/unit/pleiades/core/test_data_manager.py
import pytest

from pleiades.nuclear.manager import NuclearDataManager
from pleiades.nuclear.isotopes.models import IsotopeInfo, IsotopeMassData


@pytest.fixture
def data_manager():
    """Create a NuclearDataManager instance using actual package data."""
    return NuclearDataManager()


<<<<<<< HEAD
=======
def test_list_files(data_manager):
    """Test listing available files."""
    files = data_manager.list_files()
    assert DataCategory.ISOTOPES in files

    # Test for known files that should exist
    isotope_files = files[DataCategory.ISOTOPES]

    assert "isotopes.info" in isotope_files
    assert "mass.mas20" in isotope_files
    assert "neutrons.list" in isotope_files

>>>>>>> 09af53b4

def test_get_isotope_info_u238(data_manager):
    """Test U-238 isotope information retrieval."""
    info = data_manager.get_isotope_info("U-238")

    assert isinstance(info, IsotopeInfo)

    # Test against known U-238 values
    assert info.spin == 0.0
    assert abs(info.abundance - 0.992745 * 100) < 1e-6


def test_get_mass_data_u238(data_manager):
    """Test U-238 mass data retrieval."""
    mass_data = data_manager.check_and_get_mass_data(element="U", mass_number=238)
    assert isinstance(mass_data, IsotopeMassData)
    # Test against known U-238 values from mass.mas20
    expected_mass = 238.050786936
    assert abs(mass_data.atomic_mass - expected_mass) < 1e-6


def test_get_mat_number_u238(data_manager):
    """Test U-238 MAT number retrieval."""
    mat = data_manager.get_mat_number(IsotopeInfo.from_string("U-238"))
    assert mat == 9237  # Verify this is the correct MAT number


# Error cases
def test_get_mass_data_nonexistent(data_manager):
    """Test handling of nonexistent isotope."""
    with pytest.raises(ValueError) as excinfo:
        data_manager.check_and_get_mass_data(element="X", mass_number=999)
    assert str(excinfo.value) == "Mass data for X-999 not found"


def test_file_not_found(data_manager):
    """Test handling of nonexistent file."""
    with pytest.raises(FileNotFoundError):
        data_manager.get_file_path(DataCategory.ISOTOPES, "nonexistent.info")


if __name__ == "__main__":
    pytest.main(["-v", __file__])<|MERGE_RESOLUTION|>--- conflicted
+++ resolved
@@ -14,8 +14,6 @@
     return NuclearDataManager()
 
 
-<<<<<<< HEAD
-=======
 def test_list_files(data_manager):
     """Test listing available files."""
     files = data_manager.list_files()
@@ -28,7 +26,6 @@
     assert "mass.mas20" in isotope_files
     assert "neutrons.list" in isotope_files
 
->>>>>>> 09af53b4
 
 def test_get_isotope_info_u238(data_manager):
     """Test U-238 isotope information retrieval."""
