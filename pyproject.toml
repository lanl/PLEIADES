--- conflicted
+++ resolved
@@ -11,7 +11,6 @@
     {name = "Chen Zhang", email = "zhangc@ornl.gov"},
     {name = "Jean Bilheux", email = "bilheuxjm@ornl.gov"},
 ]
-<<<<<<< HEAD
 dependencies = [
     "numpy",
     "scipy",
@@ -26,9 +25,7 @@
     "pydantic",
     "loguru",
     "nova-galaxy>=0.7.4,<0.8",
-=======
-dependencies = [ "numpy", "scipy", "pandas", "matplotlib", "jupyterlab", "pyyaml", "pydantic", "loguru", "nova-galaxy>=0.9.1,<0.10",
->>>>>>> 2b8c2ec8
+
 ]
 
 [project.urls]
